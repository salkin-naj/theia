/********************************************************************************
 * Copyright (C) 2018 Red Hat, Inc. and others.
 *
 * This program and the accompanying materials are made available under the
 * terms of the Eclipse Public License v. 2.0 which is available at
 * http://www.eclipse.org/legal/epl-2.0.
 *
 * This Source Code may also be made available under the following Secondary
 * Licenses when the conditions for such availability set forth in the Eclipse
 * Public License v. 2.0 are satisfied: GNU General Public License, version 2
 * with the GNU Classpath Exception which is available at
 * https://www.gnu.org/software/classpath/license.html.
 *
 * SPDX-License-Identifier: EPL-2.0 OR GPL-2.0 WITH Classpath-exception-2.0
 ********************************************************************************/
import { JsonRpcServer } from '@theia/core/lib/common/messaging/proxy-factory';
import { RPCProtocol } from '../api/rpc-protocol';
import { Disposable } from '@theia/core/lib/common/disposable';
<<<<<<< HEAD
import { IExtensionContributions } from '../hosted/node/cotributions/contributions';
=======
import { LogPart } from './types';
>>>>>>> 322e9307

export const hostedServicePath = '/services/hostedPlugin';

/**
 * Plugin engine (API) type, i.e. 'theiaPlugin', 'vscode', etc.
 */
export type PluginEngine = string;

/**
 * This interface describes a package.json object.
 */
export interface PluginPackage {
    name: string;
    publisher: string;
    version: string;
    engines: {
        [type in PluginEngine]: string;
    };
    theiaPlugin?: {
        frontend?: string;
        backend?: string;
    };
    contributes?: IExtensionContributions;
    main?: string;
    displayName: string;
    description: string;
    packagePath: string;
}

export const PluginScanner = Symbol('PluginScanner');
export const PluginDeployer = Symbol('PluginDeployer');

/**
 * A plugin resolver is handling how to resolve a plugin link into a local resource.
 */
export const PluginDeployerResolver = Symbol('PluginDeployerResolver');

export const PluginDeployerDirectoryHandler = Symbol('PluginDeployerDirectoryHandler');

export const PluginDeployerFileHandler = Symbol('PluginDeployerFileHandler');

/**
 * This scanner process package.json object and returns plugin metadata objects.
 */
export interface PluginScanner {
    /**
     * The type of plugin's API (engine name)
     */
    apiType: PluginEngine;

    /**
     * Creates plugin's model.
     *
     * @param {PluginPackage} plugin
     * @returns {PluginModel}
     */
    getModel(plugin: PluginPackage): PluginModel;

    /**
     * Creates plugin's lifecycle.
     *
     * @returns {PluginLifecycle}
     */
    getLifecycle(plugin: PluginPackage): PluginLifecycle;
}

export interface PluginDeployerResolverInit {

}

export interface PluginDeployerResolverContext {

    addPlugin(pluginId: string, path: string): void;

    getOriginId(): string;

}

export interface PluginDeployer {

    start(): void;

}

/**
 * A resolver handle a set of resource
 */
export interface PluginDeployerResolver {

    init?(pluginDeployerResolverInit: PluginDeployerResolverInit): void;

    accept(pluginSourceId: string): boolean;

    resolve(pluginResolverContext: PluginDeployerResolverContext): Promise<void>;

}

export enum PluginDeployerEntryType {

    FRONTEND,

    BACKEND
}

export interface PluginDeployerEntry {

    /**
     * ID (before any resolution)
     */
    id(): string;

    /**
     * Original resolved path
     */
    originalPath(): string;

    /**
     * Local path on the filesystem
     */
    path(): string;

    /**
     * Get a specific entry
     */
    getValue<T>(key: string): T;

    /**
     * Store a value
     */
    storeValue<T>(key: string, value: T): void;

    /**
     * Update path
     */
    updatePath(newPath: string): void;

    getChanges(): string[];

    isFile(): boolean;

    isDirectory(): boolean;

    /**
     * Resolved if a resolver has handle this plugin
     */
    isResolved(): boolean;

    resolvedBy(): string;

    /**
     * Accepted when a handler is telling this location can go live
     */
    isAccepted(...types: PluginDeployerEntryType[]): boolean;

    accept(...types: PluginDeployerEntryType[]): void;

    hasError(): boolean;
}

export interface PluginDeployerFileHandlerContext {

    unzip(sourcePath: string, destPath: string): Promise<void>;

    pluginEntry(): PluginDeployerEntry;

}

export interface PluginDeployerDirectoryHandlerContext {

    pluginEntry(): PluginDeployerEntry;

}

export interface PluginDeployerFileHandler {

    accept(pluginDeployerEntry: PluginDeployerEntry): boolean;

    handle(context: PluginDeployerFileHandlerContext): Promise<void>;
}

export interface PluginDeployerDirectoryHandler {
    accept(pluginDeployerEntry: PluginDeployerEntry): boolean;

    handle(context: PluginDeployerDirectoryHandlerContext): Promise<void>;
}

/**
 * This interface describes a plugin model object, which is populated from package.json.
 */
export interface PluginModel {
    name: string;
    publisher: string;
    version: string;
    displayName: string;
    description: string;
    engine: {
        type: PluginEngine;
        version: string;
    };
    entryPoint: {
        frontend?: string;
        backend?: string;
    }
}

/**
 * This interface describes a plugin lifecycle object.
 */
export interface PluginLifecycle {
    startMethod: string;
    stopMethod: string;
    /**
     * Frontend module name, frontend plugin should expose this name.
     */
    frontendModuleName?: string;
    /**
     * Path to the script which should do some initialization before frontend plugin is loaded.
     */
    frontendInitPath?: string;
    /**
     * Path to the script which should do some initialization before backend plugin is loaded.
     */
    backendInitPath?: string;
}

/**
 * The export function of initialization module of backend plugin.
 */
export interface BackendInitializationFn {
    (rpc: RPCProtocol, pluginMetadata: PluginMetadata): void;
}

export interface BackendLoadingFn {
    (rpc: RPCProtocol, plugin: Plugin): void;
}

export interface PluginContext {
    subscriptions: Disposable[];
}

export interface ExtensionContext {
    subscriptions: Disposable[];
}

export interface PluginMetadata {
    source: PluginPackage;
    model: PluginModel;
    lifecycle: PluginLifecycle;
}

export function getPluginId(plugin: PluginPackage | PluginModel): string {
    return `${plugin.publisher}_${plugin.name}`.replace(/\W/g, '_');
}

export function buildFrontendModuleName(plugin: PluginPackage | PluginModel): string {
    return `${plugin.publisher}_${plugin.name}`.replace(/\W/g, '_');
}

export const HostedPluginClient = Symbol('HostedPluginClient');
export interface HostedPluginClient {
    postMessage(message: string): Promise<void>;

    log(logPart: LogPart): void;
}

export const HostedPluginServer = Symbol('HostedPluginServer');
export interface HostedPluginServer extends JsonRpcServer<HostedPluginClient> {
    getHostedPlugin(): Promise<PluginMetadata | undefined>;

    getDeployedMetadata(): Promise<PluginMetadata[]>;
    getDeployedFrontendMetadata(): Promise<PluginMetadata[]>;
    deployFrontendPlugins(frontendPlugins: PluginDeployerEntry[]): Promise<void>;
    getDeployedBackendMetadata(): Promise<PluginMetadata[]>;
    deployBackendPlugins(backendPlugins: PluginDeployerEntry[]): Promise<void>;

    onMessage(message: string): Promise<void>;

    isPluginValid(uri: string): Promise<boolean>;
    runHostedPluginInstance(uri: string): Promise<string>;
    terminateHostedPluginInstance(): Promise<void>;
    isHostedTheiaRunning(): Promise<boolean>;
    getHostedPluginInstanceURI(): Promise<string>;
}

/**
 * The JSON-RPC workspace interface.
 */
export const pluginServerJsonRpcPath = '/services/plugin-ext';
export const PluginServer = Symbol('PluginServer');
export interface PluginServer {

    /**
     * Deploy a plugin
     */
    deploy(pluginEntry: string): Promise<void>
}<|MERGE_RESOLUTION|>--- conflicted
+++ resolved
@@ -16,11 +16,8 @@
 import { JsonRpcServer } from '@theia/core/lib/common/messaging/proxy-factory';
 import { RPCProtocol } from '../api/rpc-protocol';
 import { Disposable } from '@theia/core/lib/common/disposable';
-<<<<<<< HEAD
+import { LogPart } from './types';
 import { IExtensionContributions } from '../hosted/node/cotributions/contributions';
-=======
-import { LogPart } from './types';
->>>>>>> 322e9307
 
 export const hostedServicePath = '/services/hostedPlugin';
 

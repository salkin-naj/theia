/********************************************************************************
 * Copyright (C) 2019 Arm and others.
 *
 * This program and the accompanying materials are made available under the
 * terms of the Eclipse Public License v. 2.0 which is available at
 * http://www.eclipse.org/legal/epl-2.0.
 *
 * This Source Code may also be made available under the following Secondary
 * Licenses when the conditions for such availability set forth in the Eclipse
 * Public License v. 2.0 are satisfied: GNU General Public License, version 2
 * with the GNU Classpath Exception which is available at
 * https://www.gnu.org/software/classpath/license.html.
 *
 * SPDX-License-Identifier: EPL-2.0 OR GPL-2.0 WITH Classpath-exception-2.0
 ********************************************************************************/

import * as React from 'react';
import { inject, injectable, postConstruct } from 'inversify';
import { Emitter } from '@theia/core/lib/common/event';
import { TabBarToolbarContribution, TabBarToolbarRegistry } from '@theia/core/lib/browser/shell/tab-bar-toolbar';
import { OutputWidget } from './output-widget';
import { OutputCommands, OutputContribution } from './output-contribution';
import { OutputChannelManager } from '../common/output-channel';

@injectable()
export class OutputToolbarContribution implements TabBarToolbarContribution {

    @inject(OutputChannelManager)
    protected readonly outputChannelManager: OutputChannelManager;

    @inject(OutputContribution)
    protected readonly outputContribution: OutputContribution;

    protected readonly onOutputWidgetStateChangedEmitter = new Emitter<void>();
    protected readonly onOutputWidgetStateChanged = this.onOutputWidgetStateChangedEmitter.event;

    protected readonly onChannelsChangedEmitter = new Emitter<void>();
    protected readonly onChannelsChanged = this.onChannelsChangedEmitter.event;

    @postConstruct()
    protected init(): void {
        this.outputContribution.widget.then(widget => {
            widget.onStateChanged(() => this.onOutputWidgetStateChangedEmitter.fire());
        });
        const fireChannelsChanged = () => this.onChannelsChangedEmitter.fire();
        this.outputChannelManager.onSelectedChannelChanged(fireChannelsChanged);
        this.outputChannelManager.onChannelAdded(fireChannelsChanged);
        this.outputChannelManager.onChannelDeleted(fireChannelsChanged);
        this.outputChannelManager.onChannelWasShown(fireChannelsChanged);
        this.outputChannelManager.onChannelWasHidden(fireChannelsChanged);
    }

    async registerToolbarItems(toolbarRegistry: TabBarToolbarRegistry): Promise<void> {
        toolbarRegistry.registerItem({
            id: 'channels',
            render: () => this.renderChannelSelector(),
            isVisible: widget => widget instanceof OutputWidget,
            onDidChange: this.onChannelsChanged
        });
        toolbarRegistry.registerItem({
<<<<<<< HEAD
            id: OutputCommands.CLEAR__WIDGET_TOOLBAR.id,
            command: OutputCommands.CLEAR__WIDGET_TOOLBAR.id,
=======
            id: OutputCommands.CLEAR__WIDGET.id,
            command: OutputCommands.CLEAR__WIDGET.id,
>>>>>>> 4c2af31a
            tooltip: 'Clear Output',
            priority: 1,
        });
        toolbarRegistry.registerItem({
            id: OutputCommands.LOCK__WIDGET.id,
            command: OutputCommands.LOCK__WIDGET.id,
            tooltip: 'Turn Auto Scrolling Off',
            onDidChange: this.onOutputWidgetStateChanged,
            priority: 2
        });
        toolbarRegistry.registerItem({
            id: OutputCommands.UNLOCK__WIDGET.id,
            command: OutputCommands.UNLOCK__WIDGET.id,
            tooltip: 'Turn Auto Scrolling On',
            onDidChange: this.onOutputWidgetStateChanged,
            priority: 2
        });
    }

    protected readonly NONE = '<no channels>';

    protected renderChannelSelector(): React.ReactNode {
        const channelOptionElements: React.ReactNode[] = [];
        this.outputChannelManager.getVisibleChannels().forEach(channel => {
            channelOptionElements.push(<option value={channel.name} key={channel.name}>{channel.name}</option>);
        });
        if (channelOptionElements.length === 0) {
            channelOptionElements.push(<option key={this.NONE} value={this.NONE}>{this.NONE}</option>);
        }
        return <select
            className='theia-select'
            id='outputChannelList'
            key='outputChannelList'
            value={this.outputChannelManager.selectedChannel ? this.outputChannelManager.selectedChannel.name : this.NONE}
            onChange={this.changeChannel}
        >
            {channelOptionElements}
        </select>;
    }

    protected changeChannel = (event: React.ChangeEvent<HTMLSelectElement>) => {
        const channelName = event.target.value;
        if (channelName !== this.NONE) {
            this.outputChannelManager.selectedChannel = this.outputChannelManager.getChannel(channelName);
        }
    };
}<|MERGE_RESOLUTION|>--- conflicted
+++ resolved
@@ -58,13 +58,8 @@
             onDidChange: this.onChannelsChanged
         });
         toolbarRegistry.registerItem({
-<<<<<<< HEAD
-            id: OutputCommands.CLEAR__WIDGET_TOOLBAR.id,
-            command: OutputCommands.CLEAR__WIDGET_TOOLBAR.id,
-=======
             id: OutputCommands.CLEAR__WIDGET.id,
             command: OutputCommands.CLEAR__WIDGET.id,
->>>>>>> 4c2af31a
             tooltip: 'Clear Output',
             priority: 1,
         });
